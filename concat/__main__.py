"""The Concat Implementation."""


<<<<<<< HEAD
import concat.visitors
=======
import concat
>>>>>>> cceef6ce
import concat.level0.lex
import concat.level0.parse
import concat.level0.transpile
import concat.level0.execute
import concat.level1.lex
import concat.level1.parse
import concat.level1.transpile
import concat.level1.execute
import concat.level1.typecheck
import argparse
import sys
import ast
import traceback
import tokenize as tokize
from typing import Callable, IO, AnyStr, cast, Dict, List


def tokenize(code: str) -> List[concat.level0.lex.Token]:
    lexer = concat.level1.lex.Lexer()
    lexer.input(code)
    tokens = []
    while True:
        token = lexer.token()
        if token is None:
            break
        tokens.append(token)
    return tokens


def transpile(code: str) -> ast.Module:
    tokens = tokenize(code)
    parser = concat.level0.parse.ParserDict()
    parser.extend_with(concat.level0.parse.level_0_extension)
    parser.extend_with(concat.level1.parse.level_1_extension)
    concat_ast = parser.parse(tokens)
    transpiler = concat.level0.transpile.VisitorDict[concat.level0.parse.Node, ast.AST](
    )
    transpiler.extend_with(concat.level0.transpile.level_0_extension)
    transpiler.extend_with(concat.level1.transpile.level_1_extension)
    return cast(ast.Module, transpiler.visit(concat_ast))


def need_continuation(line: str) -> bool:
    try:
        tokenize(line)
    except tokize.TokenError as e:
        if 'multi-line' in e.args[0]:
            return True
    return False


def show_var(stack: List[object], stash: List[object]):
    globals['visible_vars'].add(stack.pop())


if __name__ == '__main__':
    filename = '<stdin>'

    def file_type(mode: str) -> Callable[[str], IO[AnyStr]]:
        """Capture the filename and create a file object."""
        def func(name: str) -> IO[AnyStr]:
            global filename
            filename = name
            return open(name, mode=mode)
        return func

    arg_parser = argparse.ArgumentParser(description='Run a Concat program.')
    arg_parser.add_argument(
        'file',
        nargs='?',
        type=file_type('r'),
        default=sys.stdin,
        help='file to run')
    arg_parser.add_argument('--debug', action='store_true',
                            default=False, help='turn stack debugging on')
    args = arg_parser.parse_args()

<<<<<<< HEAD
    lexer = concat.level1.lex.Lexer()
    lexer.input(args.file.read())
    args.file.close()
    tokens = []
    while True:
        token = lexer.token()
        if token is None:
            break
        tokens.append(token)
    parser = concat.level0.parse.ParserDict()
    parser.extend_with(concat.level0.parse.level_0_extension)
    parser.extend_with(concat.level1.parse.level_1_extension)
    concat_ast = parser.parse(tokens)
    concat.level1.typecheck.infer(
        concat.level1.typecheck.Environment(), concat_ast.children)
    transpiler = concat.visitors.VisitorDict[
        concat.level0.parse.Node, ast.AST]()
    transpiler.extend_with(concat.level0.transpile.level_0_extension)
    transpiler.extend_with(concat.level1.transpile.level_1_extension)
    python_ast = cast(ast.Module, transpiler.visit(concat_ast))
    concat.level1.execute.execute(filename, python_ast, {})
=======
    # interactive mode
    if args.file is sys.stdin:
        globals: Dict[str, object] = {
            'visible_vars': set(), 'show_var': show_var}
        version = concat.version
        py_version = sys.version
        intro_message = "Concat REPL (level 1, version {} on Python {}).".format(
            version, py_version)
        print(intro_message)

        print('Running startup initialization file...')
        init_file_name = '.concat-rc.cat'  # TODO: should be configurable
        try:
            with open(init_file_name) as init_file:
                python_ast = transpile(init_file.read())
        except FileNotFoundError:
            print('No startup initialization file found.')
        else:
            concat.level1.execute.execute(
                init_file_name, python_ast, globals, True)
        prompt = '>>> '
        print(prompt, end='', flush=True)
        try:
            for line in sys.stdin:
                while need_continuation(line):
                    continuation_prompt = '... '
                    line += '\n' + input(continuation_prompt)
                python_ast = transpile(line)
                try:
                    concat.level1.execute.execute(
                        filename, python_ast, globals, True)
                except concat.level0.execute.ConcatRuntimeError as e:
                    # etype = type(e.__cause__)
                    value = e.__cause__
                    if value is None or value.__traceback__ is None:
                        tb = None
                    else:
                        tb = value.__traceback__.tb_next
                    traceback.print_exception(None, value, tb)
                    # print('Globals:', repr(globals))
                    # raise e  # replace the stack trace by reraising the exception
                except KeyboardInterrupt:
                    # a ctrl-c during execution just cancels that execution
                    if globals.get('handle_ctrl_c', False):
                        print('Concat was interrupted.')
                    else:
                        raise
                print('Stack:', globals['stack'])
                if args.debug:
                    print('Stash:', globals['stash'])
                for var in globals['visible_vars']:
                    print(var, '=', globals[var])
                print(prompt, end='', flush=True)
        except KeyboardInterrupt:
            # catch ctrl-c to cleanly exit
            print('Bye!')
            exit()
    else:
        python_ast = transpile(args.file.read())
        args.file.close()
        concat.level1.execute.execute(filename, python_ast, {})
>>>>>>> cceef6ce
<|MERGE_RESOLUTION|>--- conflicted
+++ resolved
@@ -1,11 +1,8 @@
 """The Concat Implementation."""
 
 
-<<<<<<< HEAD
+import concat
 import concat.visitors
-=======
-import concat
->>>>>>> cceef6ce
 import concat.level0.lex
 import concat.level0.parse
 import concat.level0.transpile
@@ -83,29 +80,6 @@
                             default=False, help='turn stack debugging on')
     args = arg_parser.parse_args()
 
-<<<<<<< HEAD
-    lexer = concat.level1.lex.Lexer()
-    lexer.input(args.file.read())
-    args.file.close()
-    tokens = []
-    while True:
-        token = lexer.token()
-        if token is None:
-            break
-        tokens.append(token)
-    parser = concat.level0.parse.ParserDict()
-    parser.extend_with(concat.level0.parse.level_0_extension)
-    parser.extend_with(concat.level1.parse.level_1_extension)
-    concat_ast = parser.parse(tokens)
-    concat.level1.typecheck.infer(
-        concat.level1.typecheck.Environment(), concat_ast.children)
-    transpiler = concat.visitors.VisitorDict[
-        concat.level0.parse.Node, ast.AST]()
-    transpiler.extend_with(concat.level0.transpile.level_0_extension)
-    transpiler.extend_with(concat.level1.transpile.level_1_extension)
-    python_ast = cast(ast.Module, transpiler.visit(concat_ast))
-    concat.level1.execute.execute(filename, python_ast, {})
-=======
     # interactive mode
     if args.file is sys.stdin:
         globals: Dict[str, object] = {
@@ -166,5 +140,4 @@
     else:
         python_ast = transpile(args.file.read())
         args.file.close()
-        concat.level1.execute.execute(filename, python_ast, {})
->>>>>>> cceef6ce
+        concat.level1.execute.execute(filename, python_ast, {})
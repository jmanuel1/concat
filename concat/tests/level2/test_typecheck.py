--- conflicted
+++ resolved
@@ -5,10 +5,6 @@
 from concat.level1.typecheck import Environment
 from concat.level1.typecheck.types import (
     IndividualVariable,
-<<<<<<< HEAD
-    _IntersectionType,
-=======
->>>>>>> 3dde8e7e
     SequenceVariable,
     StackEffect,
     ObjectType,
@@ -72,15 +68,9 @@
         tree = parse(
             dedent(
                 """\
-<<<<<<< HEAD
-            def seek_file(file:file offset:int whence:int --):
-                swap [(), (),] [,] swap pick $.seek py_call drop drop
-        """
-=======
                     def seek_file(file:file offset:int whence:int --):
                         swap [(), (),] [,] swap pick $.seek py_call drop drop
                 """
->>>>>>> 3dde8e7e
             )
         )
         env = concat.level1.typecheck.Environment(
@@ -115,13 +105,6 @@
             True,
         )
 
-<<<<<<< HEAD
-    # QUESTION: Should fail?
-    def test_pushed_subscription(self) -> None:
-        """Test that the type checker allows pushed subscription words."""
-        tree = parse('$[0] cast (int) 1 +')
-        concat.level1.typecheck.infer(
-=======
     def test_pushed_subscription_failure(self) -> None:
         """Test that pushed subscription words without something on the stack are disallowed."""
         tree = parse('$[0] cast (int)')
@@ -132,18 +115,6 @@
             tree.children,
             (concat.level2.typecheck.infer,),
         )
-
-    def test_cast_word(self) -> None:
-        """Test that the type checker properly checks casts."""
-        tree = parse('"str" cast (int)')
-        _, type = concat.level1.typecheck.infer(
->>>>>>> 3dde8e7e
-            concat.level2.typecheck.builtin_environment,
-            tree.children,
-            (concat.level2.typecheck.infer,),
-            is_top_level=True,
-        )
-        self.assertEqual(type, StackEffect([], [int_type]))
 
     def test_cast_word(self) -> None:
         """Test that the type checker properly checks casts."""
@@ -186,11 +157,7 @@
                     effect = build_parsers()['stack-effect-type'].parse(tokens)
                 except parsy.ParseError as e:
                     self.fail('could not parse {}\n{}'.format(example, e))
-<<<<<<< HEAD
-                env = concat.level2.typecheck.builtin_environment
-=======
                 env = builtin_environment
->>>>>>> 3dde8e7e
                 self.assertEqual(
                     effect.to_type(env)[0], self.examples[example],
                 )
@@ -219,35 +186,8 @@
     )
     @example(
         named_type_node=concat.level2.typecheck.NamedTypeNode((0, 0), ''),
-<<<<<<< HEAD
-        type=StackEffect(
-            (),
-            ((_IntersectionType(StackEffect((), ()), StackEffect((), ()),)),),
-        ),
-    )
-    @example(
-        named_type_node=concat.level2.typecheck.NamedTypeNode((0, 0), ''),
         type=IndividualVariable(),
     )
-    @example(
-        named_type_node=concat.level2.typecheck.NamedTypeNode((0, 0), ''),
-        type=StackEffect(
-            (),
-            (
-                (
-                    IndividualVariable()
-                    & (
-                        ObjectType(IndividualVariable(), {}, (), [], False)
-                        & IndividualVariable()
-                    )
-                ),
-            ),
-        ),
-    )
-=======
-        type=IndividualVariable(),
-    )
->>>>>>> 3dde8e7e
     def test_name_does_exist(self, named_type_node, type):
         env = concat.level1.typecheck.Environment({named_type_node.name: type})
         expected_type = named_type_node.to_type(env)[0]
@@ -276,8 +216,4 @@
             tree.children,
             (concat.level2.typecheck.infer,),
         )
-<<<<<<< HEAD
-        print('actual:', type)
-=======
->>>>>>> 3dde8e7e
         self.assertEqual(type, StackEffect([in_var], [in_var, int_type]))
--- conflicted
+++ resolved
@@ -175,20 +175,12 @@
             concat.level1.parse.NoneWordNode: none_type,
             concat.level1.parse.NotImplWordNode: not_implemented_type,
             concat.level1.parse.EllipsisWordNode: ellipsis_type,
-<<<<<<< HEAD
-            concat.level1.parse.TrueWordNode: bool_type,
-=======
->>>>>>> 3dde8e7e
         }
         expected_type = expected_types[type(simple_value_word)]
         self.assertEqual(list(effect.output), [expected_type])
 
     def test_slice_inference(self) -> None:
-<<<<<<< HEAD
-        slice_prog = '[1, 2, 3, 4, 5, 6, 7, 8] [1:None:2]\n'
-=======
         slice_prog = '[1, 2, 3, 4, 5, 6, 7, 8] $[1:None:2]\n'
->>>>>>> 3dde8e7e
         tree = parse(slice_prog)
         _, type = concat.level1.typecheck.infer(
             Environment(types), tree.children, is_top_level=True,
@@ -215,32 +207,7 @@
     @example(type=int_type.self_type)
     @example(type=int_type.get_type_of_attribute('__add__'))
     @example(type=int_type)
-<<<<<<< HEAD
-    @example(
-        type=ObjectType(
-            IndividualVariable(),
-            {
-                '': (
-                    IndividualVariable()
-                    & StackEffect(TypeSequence([]), TypeSequence([]))
-                )
-            },
-            (),
-            (),
-            False,
-            [],
-            None,
-        )
-    )
-    @example(
-        type=IndividualVariable()
-        & StackEffect(TypeSequence([]), TypeSequence([]))
-    )
     def test_reflexive_equality(self, type):
-        # print(type)
-=======
-    def test_reflexive_equality(self, type):
->>>>>>> 3dde8e7e
         self.assertEqual(type, type)
 
 
@@ -255,8 +222,6 @@
         fun1 = StackEffect([type1], [type2])
         fun2 = StackEffect([no_return_type], [object_type])
         self.assertLessEqual(fun1, fun2)
-<<<<<<< HEAD
-=======
 
     @given(from_type(IndividualType))
     def test_no_return_is_bottom_type(self, type):
@@ -265,7 +230,6 @@
     @given(from_type(IndividualType))
     def test_object_is_top_type(self, type):
         self.assertLessEqual(type, object_type)
->>>>>>> 3dde8e7e
 
     __attributes_generator = dictionaries(
         text(max_size=25), from_type(IndividualType), max_size=5  # type: ignore

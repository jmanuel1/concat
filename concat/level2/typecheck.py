import concat.astutils
import concat.level0.lex
import concat.level0.parse
import concat.level1.typecheck
from concat.level1.typecheck import Environment, TypeError, _global_constraints
import concat.level1.parse
import concat.level1.operators
import concat.level2.parse
from concat.level1.typecheck.types import (
    ForAll,
    IndividualType,
    IndividualVariable,
    ObjectType,
<<<<<<< HEAD
    SequenceVariable,
    StackEffect,
    StackItemType,
=======
    PythonFunctionType,
    SequenceVariable,
    StackEffect,
    StackItemType,
    StackMismatchError,
>>>>>>> 3dde8e7e
    Type,
    TypeSequence,
    base_exception_type,
    bool_type,
    context_manager_type,
    dict_type,
    ellipsis_type,
    file_type,
    float_type,
    int_type,
    list_type,
    module_type,
    no_return_type,
    none_type,
    not_implemented_type,
    object_type,
    optional_type,
    py_function_type,
    str_type,
    subtractable_type,
    tuple_type,
)
from typing import (
    Iterable,
    List,
    Tuple,
    Generator,
    Sequence,
    Optional,
    Union,
    cast,
)
import abc
import importlib
import sys
import parsy


class TypeNode(concat.level0.parse.Node, abc.ABC):
    def __init__(self, location: concat.astutils.Location) -> None:
        self.location = location

    @abc.abstractmethod
    def to_type(self, env: Environment) -> Tuple[Type, Environment]:
        pass


class IndividualTypeNode(TypeNode, abc.ABC):
    @abc.abstractmethod
    def __init__(self, location: concat.astutils.Location) -> None:
        super().__init__(location)

    @abc.abstractmethod
    def to_type(self, env: Environment) -> Tuple[IndividualType, Environment]:
        pass


# A dataclass is not used here because making this a subclass of an abstract
# class does not work without overriding __init__ even when it's a dataclass.
class NamedTypeNode(TypeNode):
    def __init__(self, location: concat.astutils.Location, name: str) -> None:
        super().__init__(location)
        self.name = name

    def __repr__(self) -> str:
        return '{}({!r}, {!r})'.format(
            type(self).__qualname__, self.location, self.name
        )

    def to_type(self, env: Environment) -> Tuple[Type, Environment]:
        type = env.get(self.name, None)
        if type is None:
            raise concat.level1.typecheck.NameError(self.name, self.location)
        return type, env


class IntersectionTypeNode(IndividualTypeNode):
    def __init__(
        self,
        location: concat.astutils.Location,
        type_1: IndividualTypeNode,
        type_2: IndividualTypeNode,
    ):
        super().__init__(location)
        self.type_1 = type_1
        self.type_2 = type_2

    def to_type(self, env: Environment) -> Tuple[IndividualType, Environment]:
<<<<<<< HEAD
        type_1, new_env = self.type_1.to_type(env)
        type_2, newer_env = self.type_2.to_type(new_env)
        return type_1 & type_2, newer_env
=======
        raise NotImplementedError('intersection types should longer exist')
>>>>>>> 3dde8e7e


class _GenericTypeNode(IndividualTypeNode):
    def __init__(
        self,
        location: concat.astutils.Location,
        generic_type: IndividualTypeNode,
        type_arguments: Sequence[IndividualTypeNode],
    ) -> None:
        super().__init__(location)
        self._generic_type = generic_type
        self._type_arguments = type_arguments

    def to_type(self, env: Environment) -> Tuple[IndividualType, Environment]:
        args = []
        for arg in self._type_arguments:
            arg_as_type, env = arg.to_type(env)
            args.append(arg_as_type)
        generic_type, env = self._generic_type.to_type(env)
        if isinstance(generic_type, ObjectType):
            return generic_type[args], env
        raise TypeError('{} is not a generic type'.format(generic_type))


class _TypeSequenceIndividualTypeNode(IndividualTypeNode):
    def __init__(
        self,
        args: Sequence[Union[concat.level0.lex.Token, IndividualTypeNode]],
    ) -> None:
        if args[0] is None:
            location = args[1].location
        else:
            location = args[0].start
        super().__init__(location)
        self._name = None if args[0] is None else args[0].value
        self._type = args[1]

    # QUESTION: Should I have a separate space for the temporary associated names?
    def to_type(self, env: Environment) -> Tuple[IndividualType, Environment]:
        if self._name is None:
            return self._type.to_type(env)
        elif self._type is None:
            return env[self._name].to_type(env)
        elif self._name in env:
            raise TypeError(
                '{} is associated with a type more than once in this sequence of types'.format(
                    self._name
                )
            )
        else:
            type, env = self._type.to_type(env)
            env = env.copy()
            env[self._name] = type
            return type, env

    @property
    def name(self) -> Optional[str]:
        return self._name

    @property
    def type(self) -> Optional[IndividualTypeNode]:
        return self._type


class TypeSequenceNode(TypeNode):
    def __init__(
        self,
        location: Optional[concat.astutils.Location],
        seq_var: Optional[str],
        individual_type_items: Iterable[_TypeSequenceIndividualTypeNode],
    ) -> None:
        super().__init__(location or (-1, -1))
        self._sequence_variable = seq_var
        self._individual_type_items = tuple(individual_type_items)

    def to_type(self, env: Environment) -> Tuple[TypeSequence, Environment]:
        sequence: List[StackItemType] = []
<<<<<<< HEAD
        if self._sequence_variable is not None:
            if self._sequence_variable not in env:
                env = env.copy()
                env[self._sequence_variable] = SequenceVariable()
=======
        if self._sequence_variable is None:
            # implicit stack polymorphism
            sequence.append(SequenceVariable())
        elif self._sequence_variable not in env:
            env = env.copy()
            env[self._sequence_variable] = SequenceVariable()
>>>>>>> 3dde8e7e
            sequence.append(env[self._sequence_variable])
        for type_node in self._individual_type_items:
            type, env = type_node.to_type(env)
            sequence.append(type)
        return TypeSequence(sequence), env

    @property
    def sequence_variable(self) -> Optional[str]:
        return self._sequence_variable

    @property
    def individual_type_items(
        self,
    ) -> Sequence[_TypeSequenceIndividualTypeNode]:
        return self._individual_type_items


class StackEffectTypeNode(IndividualTypeNode):
    def __init__(
        self,
        location: concat.astutils.Location,
        input: TypeSequenceNode,
        output: TypeSequenceNode,
    ) -> None:
        super().__init__(location)
        self.input_sequence_variable = input.sequence_variable
        self.input = [(i.name, i.type) for i in input.individual_type_items]
        self.output_sequence_variable = output.sequence_variable
        self.output = [(o.name, o.type) for o in output.individual_type_items]

    def __repr__(self) -> str:
        return '{}({!r}, {!r}, {!r}, {!r}, location={!r})'.format(
            type(self).__qualname__,
            self.input_sequence_variable,
            self.input,
            self.output_sequence_variable,
            self.output,
            self.location,
        )

    def to_type(self, env: Environment) -> Tuple[StackEffect, Environment]:
        a_bar = concat.level1.typecheck.SequenceVariable()
        b_bar = a_bar
        new_env = env.copy()
        if self.input_sequence_variable is not None:
            if self.input_sequence_variable in env:
                a_bar = cast(
                    concat.level1.typecheck.SequenceVariable,
                    env[self.input_sequence_variable],
                )
            new_env[self.input_sequence_variable] = a_bar
        if self.output_sequence_variable is not None:
            if self.output_sequence_variable in env:
                b_bar = cast(
                    concat.level1.typecheck.SequenceVariable,
                    env[self.output_sequence_variable],
                )
            else:
                b_bar = concat.level1.typecheck.SequenceVariable()
                new_env[self.output_sequence_variable] = b_bar

        in_types = []
        for item in self.input:
            type, new_env = _ensure_type(item[1], new_env, item[0])
            in_types.append(type)
        out_types = []
        for item in self.output:
            type, new_env = _ensure_type(item[1], new_env, item[0])
            out_types.append(type)

        return StackEffect([a_bar, *in_types], [b_bar, *out_types]), new_env


_index_type_var = concat.level1.typecheck.IndividualVariable()
_result_type_var = concat.level1.typecheck.IndividualVariable()
subscriptable_type = ObjectType(
    IndividualVariable(),
    {
        '__getitem__': py_function_type[
            TypeSequence([_index_type_var]), _result_type_var
        ],
    },
    [_index_type_var, _result_type_var],
)

# TODO: Separate type-check-time environment from runtime environment.
<<<<<<< HEAD
builtin_environment = Environment(
    {
=======
_stack_type_var = SequenceVariable()
builtin_environment = Environment(
    {
        # XXX: generalize to_int over the stack
        'to_int': StackEffect(
            TypeSequence(
                [_stack_type_var, optional_type[int_type,], object_type]
            ),
            TypeSequence([_stack_type_var, int_type]),
        ),
>>>>>>> 3dde8e7e
        'tuple': tuple_type,
        'BaseException': base_exception_type,
        'NoReturn': no_return_type,
        'subscriptable': subscriptable_type,
        'subtractable': subtractable_type,
        'bool': bool_type,
        'object': object_type,
        'context_manager': context_manager_type,
        'dict': dict_type,
        'module': module_type,
        'list': list_type,
        'str': str_type,
        'py_function': py_function_type,
        'Optional': optional_type,
        'int': int_type,
        'float': float_type,
        'file': file_type,
    }
)

_seq_var = concat.level1.typecheck.SequenceVariable()


def _generate_type_of_innermost_module(
    qualified_name: str, source_dir
) -> StackEffect:
    # We resolve imports as if we are the source file.
    sys.path, old_path = [source_dir, *sys.path], sys.path
    try:
        module = importlib.import_module(qualified_name)
    except ModuleNotFoundError:
        raise TypeError(
            'module {} not found during type checking'.format(qualified_name)
        )
    finally:
        sys.path = old_path
<<<<<<< HEAD
    module_t: concat.level1.typecheck.IndividualType = module_type
=======
    module_attributes = {}
>>>>>>> 3dde8e7e
    for name in dir(module):
        attribute_type = object_type
        if isinstance(getattr(module, name), int):
            attribute_type = int_type
        elif callable(getattr(module, name)):
            attribute_type = py_function_type
<<<<<<< HEAD
        module_t = module_t & ObjectType(
            IndividualVariable(), {name: attribute_type}
        )
=======
        module_attributes[name] = attribute_type
    module_t = ObjectType(
        IndividualVariable(),
        module_attributes,
        nominal_supertypes=[module_type]
    )
>>>>>>> 3dde8e7e
    return StackEffect([_seq_var], [_seq_var, module_type])


def _generate_module_type(
    components: Sequence[str], _full_name: Optional[str] = None, source_dir='.'
<<<<<<< HEAD
) -> ForAll:
    module_t: IndividualType = module_type
    if _full_name is None:
        _full_name = '.'.join(components)
    if len(components) > 1:
        module_t = module_t & ObjectType(
=======
) -> ObjectType:
    if _full_name is None:
        _full_name = '.'.join(components)
    if len(components) > 1:
        module_t = ObjectType(
>>>>>>> 3dde8e7e
            IndividualVariable(),
            {
                components[1]: _generate_module_type(
                    components[1:], _full_name, source_dir
<<<<<<< HEAD
                ).type,
            },
        )
        effect = StackEffect([_seq_var], [_seq_var, module_type])
        return ForAll([_seq_var], effect)
=======
                )[_seq_var,],
            },
            nominal_supertypes=[module_type]
        )
        effect = StackEffect([_seq_var], [_seq_var, module_type])
        return ObjectType(
            IndividualVariable(),
            {
                '__call__': effect,
            },
            [_seq_var]
        )
>>>>>>> 3dde8e7e
    else:
        innermost_type = _generate_type_of_innermost_module(
            _full_name, source_dir
        )
<<<<<<< HEAD
        return ForAll([_seq_var], innermost_type)
=======
        return ObjectType(
            IndividualVariable(),
            {
                '__call__': innermost_type,
            },
            [_seq_var]
        )
>>>>>>> 3dde8e7e


def infer(
    env: concat.level1.typecheck.Environment,
    program: concat.astutils.WordsOrStatements,
    is_top_level=False,
    extensions=(),
    previous: Tuple[concat.level1.typecheck.Substitutions, StackEffect] = (
        concat.level1.typecheck.Substitutions(),
        StackEffect([], []),
    ),
    source_dir='.',
) -> Tuple[concat.level1.typecheck.Substitutions, StackEffect]:
    subs, (input, output) = previous
    if isinstance(program[-1], concat.level2.parse.CastWordNode):
        new_type, _ = program[-1].type.to_type(env)
        rest = output[:-1]
        effect = subs(StackEffect(input, [*rest, new_type]))
        return subs, effect
    elif isinstance(program[-1], concat.level1.parse.FromImportStatementNode):
        imported_name = program[-1].asname or program[-1].imported_name
        # mutate type environment
        env[imported_name] = object_type
        # We will try to find a more specific type.
        sys.path, old_path = [source_dir, *sys.path], sys.path
        module = importlib.import_module(program[-1].value)
        sys.path = old_path
        # For now, assume the module's written in Python.
        try:
            env[imported_name] = subs(
                getattr(module, '@@types')[program[-1].imported_name]
            )
        except (KeyError, AttributeError):
            # attempt introspection to get a more specific type
            if callable(getattr(module, program[-1].imported_name)):
<<<<<<< HEAD
                env[imported_name] = py_function_type
=======
                args_var = SequenceVariable()
                env[imported_name] = ObjectType(
                    IndividualVariable(),
                    {
                        '__call__': py_function_type[
                            TypeSequence([args_var]), object_type
                        ],
                    },
                    type_parameters=[args_var],
                    nominal=True,
                )
>>>>>>> 3dde8e7e
        return subs, StackEffect(input, output)
    elif isinstance(program[-1], concat.level1.parse.ImportStatementNode):
        # TODO: Support all types of import correctly.
        seq_var = concat.level1.typecheck.SequenceVariable()
        if program[-1].asname is not None:
            env[program[-1].asname] = subs(
                _generate_type_of_innermost_module(
                    program[-1].value, source_dir
                ).generalized_wrt(subs(env))
            )
        else:
            imported_name = program[-1].value
            # mutate type environment
            components = program[-1].value.split('.')
            # FIXME: This replaces whatever was previously imported. I really
            # should implement namespaces properly.
            env[components[0]] = subs(
                _generate_module_type(components, source_dir=source_dir)
            )
        return subs, StackEffect(input, output)
    elif isinstance(program[-1], concat.level1.parse.SubscriptionWordNode):
        # TODO: This should be a call.
        # FIXME: The object being indexed is not popped before computing the
        # index.
        seq_var = SequenceVariable()
        seq = TypeSequence(output[:-1])
        index_type_var = IndividualVariable()
        result_type_var = IndividualVariable()
        subscriptable_interface = subscriptable_type[
            index_type_var, result_type_var
        ]
        _global_constraints.add(output[-1], subscriptable_interface)
        (
            index_subs,
            (index_input, index_output),
        ) = concat.level1.typecheck.infer(subs(env), program[-1].children)
        _global_constraints.add(seq, TypeSequence(index_input))
        seq_var_2 = concat.level1.typecheck.SequenceVariable()

        index_types = TypeSequence([seq_var_2, index_type_var])
        result_types = TypeSequence([seq_var_2, result_type_var])

        _global_constraints.add(TypeSequence(index_output), index_types)
        final_subs = _global_constraints.equalities_as_substitutions()
<<<<<<< HEAD
        return final_subs, final_subs(StackEffect(input, result_types))
=======
        return final_subs(subs), final_subs(StackEffect(input, result_types))
    elif isinstance(program[-1], concat.level1.operators.SubtractWordNode):
        # FIXME: We should check if the other operand supports __rsub__ if the
        # first operand doesn't support __sub__.
        other_operand_type_var = concat.level1.typecheck.IndividualVariable()
        result_type_var = concat.level1.typecheck.IndividualVariable()
        subtractable_interface = subtractable_type[
            other_operand_type_var, result_type_var
        ]
        seq_var = concat.level1.typecheck.SequenceVariable()
        _global_constraints.add(
            TypeSequence(output),
            TypeSequence(
                [seq_var, subtractable_interface, other_operand_type_var]
            ),
        )
        final_subs = _global_constraints.equalities_as_substitutions()
        return (
            final_subs(subs),
            final_subs(StackEffect(input, [seq_var, result_type_var])),
        )
>>>>>>> 3dde8e7e
    elif isinstance(program[-1], concat.level1.parse.FuncdefStatementNode):
        S = subs
        f = StackEffect(input, output)
        name = program[-1].name
        declared_type: Optional[StackEffect]
        if program[-1].stack_effect:
<<<<<<< HEAD
            declared_type, env_with_types = program[-1].stack_effect.to_type(
                S(env)
            )
            print('declared type of', name, 'is:', declared_type)
            print('env_with_types:', env_with_types)
=======
            declared_type, _ = program[-1].stack_effect.to_type(S(env))
>>>>>>> 3dde8e7e
        else:
            # NOTE: To continue the "bidirectional" bent, we will require a
            # type annotation.
            # TODO: Make the return types optional?
            # FIXME: Should be a parse error.
            raise TypeError('must have type annotation on function definition')
<<<<<<< HEAD
        print(declared_type)
        phi1, inferred_type = concat.level1.typecheck.infer(
            S(env_with_types),
=======
        recursion_env = env.copy()
        recursion_env[name] = declared_type.generalized_wrt(S(env))
        phi1, inferred_type = concat.level1.typecheck.infer(
            S(recursion_env),
>>>>>>> 3dde8e7e
            program[-1].body,
            is_top_level=False,
            extensions=extensions,
            initial_stack=declared_type.input,
        )
<<<<<<< HEAD
        if declared_type is not None:
            declared_type = S(declared_type)
            declared_type_inst = declared_type.instantiate()
            inferred_type_inst = S(inferred_type).instantiate()
            # We want to check that the inferred inputs are supertypes of the
            # declared inputs, and that the inferred outputs are subtypes of
            # the declared outputs. Thus, inferred_type should be a subtype
            # declared_type.
            _global_constraints.add(inferred_type_inst, declared_type_inst)
            phi2 = _global_constraints.equalities_as_substitutions()
            if not phi2(inferred_type_inst).is_subtype_of(
                phi2(declared_type_inst)
            ):
                message = (
                    'declared function type {} is not compatible with '
                    'inferred type {}'
                )
                raise TypeError(
                    message.format(phi2(declared_type), phi2(inferred_type))
                )
            effect = phi2(declared_type)
        else:
            effect = S(inferred_type)
=======
        declared_type = S(declared_type)
        declared_type_inst = declared_type.instantiate()
        inferred_type_inst = S(inferred_type).instantiate()
        # We want to check that the inferred inputs are supertypes of the
        # declared inputs, and that the inferred outputs are subtypes of
        # the declared outputs. Thus, inferred_type should be a subtype
        # declared_type.
        _global_constraints.add(inferred_type_inst, declared_type_inst)
        phi2 = _global_constraints.equalities_as_substitutions()
        if not phi2(inferred_type_inst).is_subtype_of(
            phi2(declared_type_inst)
        ):
            message = (
                'declared function type {} is not compatible with '
                'inferred type {}'
            )
            raise TypeError(
                message.format(phi2(declared_type), phi2(inferred_type))
            )
        effect = phi2(declared_type)
>>>>>>> 3dde8e7e
        # we *mutate* the type environment
        env[name] = effect.generalized_wrt(S(env))
        return S, f
    elif isinstance(program[-1], concat.level0.parse.PushWordNode):
        child = program[-1].children[0]
        rest_var = concat.level1.typecheck.SequenceVariable()
        # special case for subscription words
        if isinstance(child, concat.level1.parse.SubscriptionWordNode):
            S2, (i2, o2) = concat.level1.typecheck.infer(
<<<<<<< HEAD
                subs(env), child.children, extensions=extensions
=======
                subs(env),
                child.children,
                extensions=extensions,
                is_top_level=False,
                source_dir=source_dir,
                initial_stack=output,
>>>>>>> 3dde8e7e
            )
            _global_constraints.add(S2(TypeSequence(output)), TypeSequence(i2))
            # FIXME: Should be generic
            subscriptable_interface = subscriptable_type[
<<<<<<< HEAD
                int_type, str_type,
            ]
            expected_o2 = TypeSequence(
                [rest_var, subscriptable_interface, int_type,]
            )
            _global_constraints.add(subs(TypeSequence(o2)), expected_o2)
            subs = _global_constraints.equalities_as_substitutions()(S2(subs))
            effect = subs(StackEffect(input, [rest_var, str_type]))
=======
                int_type, IndividualVariable(),
            ]

            expected_o2 = TypeSequence(
                [rest_var, subscriptable_interface, int_type,]
            )
            if len(o2) < 2:
                raise StackMismatchError(TypeSequence(o2), expected_o2)
            _global_constraints.add(o2[-1], int_type)
            getitem_type = (
                o2[-2]
                .get_type_of_attribute('__getitem__')
                .instantiate()
                .get_type_of_attribute('__call__')
                .instantiate()
            )
            if not isinstance(getitem_type, PythonFunctionType):
                raise TypeError(
                    '__getitem__ of type {} is not a Python function (has type {})'.format(
                        o2[-2], getitem_type
                    )
                )
            getitem_type = getitem_type.select_overload(
                [int_type], _global_constraints
            )
            subs = _global_constraints.equalities_as_substitutions()(S2(subs))
            effect = subs(StackEffect(input, [rest_var, getitem_type.output]))
>>>>>>> 3dde8e7e
            return subs, effect
        else:
            raise NotImplementedError(child)
    elif isinstance(
        program[-1], concat.level1.operators.GreaterThanOrEqualToWordNode
    ):
        a_type, b_type = output[-2:]
        try:
            ge_type = a_type.get_type_of_attribute('__ge__')
            if not isinstance(ge_type, PythonFunctionType):
                raise TypeError(
                    'method __ge__ of type {} should be a Python function'.format(
                        ge_type
                    )
                )
            ge_type.select_overload([b_type], _global_constraints)
        except TypeError:
            le_type = b_type.get_type_of_attribute('__le__')
            if not isinstance(le_type, PythonFunctionType):
                raise TypeError(
                    'method __le__ of type {} should be a Python function'.format(
                        le_type
                    )
                )
            le_type.select_overload([a_type], _global_constraints)
        subs = _global_constraints.equalities_as_substitutions()(subs)
        return (
            subs,
            StackEffect(input, TypeSequence([*output[:-2], bool_type])),
        )
    elif isinstance(
        program[-1],
        (
            concat.level1.operators.IsWordNode,
            concat.level1.operators.AndWordNode,
            concat.level1.operators.OrWordNode,
            concat.level1.operators.EqualToWordNode,
        ),
    ):
        # TODO: I should be more careful here, since at least __eq__ can be
        # deleted, if I remember correctly.
        if (
            len(output) < 2
            or not isinstance(output[-1], IndividualType)
            or not isinstance(output[-2], IndividualType)
        ):
            raise StackMismatchError(
                TypeSequence(output), TypeSequence([object_type, object_type])
            )
        return (
            subs,
            StackEffect(input, TypeSequence([*output[:-2], bool_type])),
        )
    else:
        raise NotImplementedError(program[-1])


def _ensure_type(
    typename: Union[Optional[NamedTypeNode], StackEffectTypeNode],
    env: concat.level1.typecheck.Environment,
    obj_name: str,
) -> Tuple[Type, concat.level1.typecheck.Environment]:
    type: Type
    if obj_name in env:
        type = cast(StackItemType, env[obj_name])
    elif typename is None:
        # NOTE: This could lead type varibles in the output of a function that
        # are unconstrained. In other words, it would basically become an Any
        # type.
<<<<<<< HEAD
        type = IndividualVariable()
    elif isinstance(typename, (NamedTypeNode, StackEffectTypeNode)):
=======
        type = concat.level1.typecheck.IndividualVariable()
    elif isinstance(
        typename, (_GenericTypeNode, NamedTypeNode, StackEffectTypeNode)
    ):
>>>>>>> 3dde8e7e
        type, env = typename.to_type(env)
    else:
        raise NotImplementedError(
            'Cannot turn {!r} into a type'.format(typename)
        )
    env[obj_name] = type
    return type, env


# Parsing type annotations


def typecheck_extension(parsers: concat.level0.parse.ParserDict) -> None:
    @parsy.generate
    def attribute_type_parser() -> Generator:
        location = (yield parsers.token('DOT')).start
        name = (yield parsers.token('NAME')).value
        yield parsers.token('COLON')
        type = yield parsers['type']
        raise NotImplementedError('better think about the syntax of this')

    @parsy.generate
    def named_type_parser() -> Generator:
        name_token = yield parsers.token('NAME')
        return NamedTypeNode(name_token.start, name_token.value)

    @parsy.generate
    def type_sequence_parser() -> Generator:
        name = parsers.token('NAME')
        individual_type_variable = (
            # FIXME: Keep track of individual type variables
            parsers.token('BACKTICK')
            >> name
            >> parsy.success(None)
        )
        lpar = parsers.token('LPAR')
        rpar = parsers.token('RPAR')
        nested_stack_effect = lpar >> parsers['stack-effect-type'] << rpar
        type = parsers['type'] | individual_type_variable | nested_stack_effect

        # TODO: Allow type-only items
        item = parsy.seq(
            name, (parsers.token('COLON') >> type).optional()
        ).map(_TypeSequenceIndividualTypeNode)
        items = item.many()

        seq_var = parsers.token('STAR') >> name
        seq_var_parsed, i = yield parsy.seq(seq_var.optional(), items)
        seq_var_value = None

        if seq_var_parsed is None and i:
            location = i[0].location
        elif seq_var_parsed is not None:
            location = seq_var_parsed.start
            seq_var_value = seq_var_parsed.value
        else:
            location = None

        return TypeSequenceNode(location, seq_var_value, i)

    @parsy.generate
    def stack_effect_type_parser() -> Generator:
<<<<<<< HEAD
        print('parsing stack effect')

=======
>>>>>>> 3dde8e7e
        separator = parsers.token('MINUS').times(2)

        stack_effect = parsy.seq(  # type: ignore
            parsers['type-sequence'] << separator, parsers['type-sequence']
        )

        i, o = yield stack_effect

        # FIXME: Get the location
        return StackEffectTypeNode((0, 0), i, o)

    @parsy.generate
    def intersection_type_parser() -> Generator:
        yield parsers.token('AMPER')
        type_1 = yield parsers['type']
        type_2 = yield parsers['type']
        return IntersectionTypeNode(type_1.location, type_1, type_2)

    parsers['stack-effect-type'] = concat.parser_combinators.desc_cumulatively(
        stack_effect_type_parser, 'stack effect type'
    )

    @parsy.generate
    def generic_type_parser() -> Generator:
        type = yield parsers['nonparameterized-type']
        yield parsers.token('LSQB')
        type_arguments = yield parsers['type'].sep_by(
<<<<<<< HEAD
            parsers.token('COMMA'), 1
=======
            parsers.token('COMMA'), min=1
>>>>>>> 3dde8e7e
        )
        yield parsers.token('RSQB')
        return _GenericTypeNode(type.location, type, type_arguments)

    parsers['nonparameterized-type'] = parsy.alt(
        concat.parser_combinators.desc_cumulatively(
            intersection_type_parser, 'intersection type'
        ),
        concat.parser_combinators.desc_cumulatively(
            attribute_type_parser, 'attribute type'
        ),
        concat.parser_combinators.desc_cumulatively(
            named_type_parser, 'named type'
        ),
        parsers.ref_parser('stack-effect-type'),
    )

    parsers['type'] = parsy.alt(
        concat.parser_combinators.desc_cumulatively(
            generic_type_parser, 'generic type'
        ),
        parsers.ref_parser('nonparameterized-type'),
    )

    parsers['type-sequence'] = concat.parser_combinators.desc_cumulatively(
        type_sequence_parser, 'type sequence'
    )<|MERGE_RESOLUTION|>--- conflicted
+++ resolved
@@ -11,17 +11,11 @@
     IndividualType,
     IndividualVariable,
     ObjectType,
-<<<<<<< HEAD
-    SequenceVariable,
-    StackEffect,
-    StackItemType,
-=======
     PythonFunctionType,
     SequenceVariable,
     StackEffect,
     StackItemType,
     StackMismatchError,
->>>>>>> 3dde8e7e
     Type,
     TypeSequence,
     base_exception_type,
@@ -110,13 +104,7 @@
         self.type_2 = type_2
 
     def to_type(self, env: Environment) -> Tuple[IndividualType, Environment]:
-<<<<<<< HEAD
-        type_1, new_env = self.type_1.to_type(env)
-        type_2, newer_env = self.type_2.to_type(new_env)
-        return type_1 & type_2, newer_env
-=======
         raise NotImplementedError('intersection types should longer exist')
->>>>>>> 3dde8e7e
 
 
 class _GenericTypeNode(IndividualTypeNode):
@@ -194,19 +182,12 @@
 
     def to_type(self, env: Environment) -> Tuple[TypeSequence, Environment]:
         sequence: List[StackItemType] = []
-<<<<<<< HEAD
-        if self._sequence_variable is not None:
-            if self._sequence_variable not in env:
-                env = env.copy()
-                env[self._sequence_variable] = SequenceVariable()
-=======
         if self._sequence_variable is None:
             # implicit stack polymorphism
             sequence.append(SequenceVariable())
         elif self._sequence_variable not in env:
             env = env.copy()
             env[self._sequence_variable] = SequenceVariable()
->>>>>>> 3dde8e7e
             sequence.append(env[self._sequence_variable])
         for type_node in self._individual_type_items:
             type, env = type_node.to_type(env)
@@ -293,10 +274,6 @@
 )
 
 # TODO: Separate type-check-time environment from runtime environment.
-<<<<<<< HEAD
-builtin_environment = Environment(
-    {
-=======
 _stack_type_var = SequenceVariable()
 builtin_environment = Environment(
     {
@@ -307,7 +284,6 @@
             ),
             TypeSequence([_stack_type_var, int_type]),
         ),
->>>>>>> 3dde8e7e
         'tuple': tuple_type,
         'BaseException': base_exception_type,
         'NoReturn': no_return_type,
@@ -344,87 +320,48 @@
         )
     finally:
         sys.path = old_path
-<<<<<<< HEAD
-    module_t: concat.level1.typecheck.IndividualType = module_type
-=======
     module_attributes = {}
->>>>>>> 3dde8e7e
     for name in dir(module):
         attribute_type = object_type
         if isinstance(getattr(module, name), int):
             attribute_type = int_type
         elif callable(getattr(module, name)):
             attribute_type = py_function_type
-<<<<<<< HEAD
-        module_t = module_t & ObjectType(
-            IndividualVariable(), {name: attribute_type}
-        )
-=======
         module_attributes[name] = attribute_type
     module_t = ObjectType(
         IndividualVariable(),
         module_attributes,
-        nominal_supertypes=[module_type]
+        nominal_supertypes=[module_type],
     )
->>>>>>> 3dde8e7e
     return StackEffect([_seq_var], [_seq_var, module_type])
 
 
 def _generate_module_type(
     components: Sequence[str], _full_name: Optional[str] = None, source_dir='.'
-<<<<<<< HEAD
-) -> ForAll:
-    module_t: IndividualType = module_type
-    if _full_name is None:
-        _full_name = '.'.join(components)
-    if len(components) > 1:
-        module_t = module_t & ObjectType(
-=======
 ) -> ObjectType:
     if _full_name is None:
         _full_name = '.'.join(components)
     if len(components) > 1:
         module_t = ObjectType(
->>>>>>> 3dde8e7e
             IndividualVariable(),
             {
                 components[1]: _generate_module_type(
                     components[1:], _full_name, source_dir
-<<<<<<< HEAD
-                ).type,
-            },
-        )
-        effect = StackEffect([_seq_var], [_seq_var, module_type])
-        return ForAll([_seq_var], effect)
-=======
                 )[_seq_var,],
             },
-            nominal_supertypes=[module_type]
+            nominal_supertypes=[module_type],
         )
         effect = StackEffect([_seq_var], [_seq_var, module_type])
         return ObjectType(
-            IndividualVariable(),
-            {
-                '__call__': effect,
-            },
-            [_seq_var]
-        )
->>>>>>> 3dde8e7e
+            IndividualVariable(), {'__call__': effect,}, [_seq_var]
+        )
     else:
         innermost_type = _generate_type_of_innermost_module(
             _full_name, source_dir
         )
-<<<<<<< HEAD
-        return ForAll([_seq_var], innermost_type)
-=======
         return ObjectType(
-            IndividualVariable(),
-            {
-                '__call__': innermost_type,
-            },
-            [_seq_var]
-        )
->>>>>>> 3dde8e7e
+            IndividualVariable(), {'__call__': innermost_type,}, [_seq_var]
+        )
 
 
 def infer(
@@ -460,9 +397,6 @@
         except (KeyError, AttributeError):
             # attempt introspection to get a more specific type
             if callable(getattr(module, program[-1].imported_name)):
-<<<<<<< HEAD
-                env[imported_name] = py_function_type
-=======
                 args_var = SequenceVariable()
                 env[imported_name] = ObjectType(
                     IndividualVariable(),
@@ -474,7 +408,6 @@
                     type_parameters=[args_var],
                     nominal=True,
                 )
->>>>>>> 3dde8e7e
         return subs, StackEffect(input, output)
     elif isinstance(program[-1], concat.level1.parse.ImportStatementNode):
         # TODO: Support all types of import correctly.
@@ -519,9 +452,6 @@
 
         _global_constraints.add(TypeSequence(index_output), index_types)
         final_subs = _global_constraints.equalities_as_substitutions()
-<<<<<<< HEAD
-        return final_subs, final_subs(StackEffect(input, result_types))
-=======
         return final_subs(subs), final_subs(StackEffect(input, result_types))
     elif isinstance(program[-1], concat.level1.operators.SubtractWordNode):
         # FIXME: We should check if the other operand supports __rsub__ if the
@@ -543,68 +473,28 @@
             final_subs(subs),
             final_subs(StackEffect(input, [seq_var, result_type_var])),
         )
->>>>>>> 3dde8e7e
     elif isinstance(program[-1], concat.level1.parse.FuncdefStatementNode):
         S = subs
         f = StackEffect(input, output)
         name = program[-1].name
         declared_type: Optional[StackEffect]
         if program[-1].stack_effect:
-<<<<<<< HEAD
-            declared_type, env_with_types = program[-1].stack_effect.to_type(
-                S(env)
-            )
-            print('declared type of', name, 'is:', declared_type)
-            print('env_with_types:', env_with_types)
-=======
             declared_type, _ = program[-1].stack_effect.to_type(S(env))
->>>>>>> 3dde8e7e
         else:
             # NOTE: To continue the "bidirectional" bent, we will require a
             # type annotation.
             # TODO: Make the return types optional?
             # FIXME: Should be a parse error.
             raise TypeError('must have type annotation on function definition')
-<<<<<<< HEAD
-        print(declared_type)
-        phi1, inferred_type = concat.level1.typecheck.infer(
-            S(env_with_types),
-=======
         recursion_env = env.copy()
         recursion_env[name] = declared_type.generalized_wrt(S(env))
         phi1, inferred_type = concat.level1.typecheck.infer(
             S(recursion_env),
->>>>>>> 3dde8e7e
             program[-1].body,
             is_top_level=False,
             extensions=extensions,
             initial_stack=declared_type.input,
         )
-<<<<<<< HEAD
-        if declared_type is not None:
-            declared_type = S(declared_type)
-            declared_type_inst = declared_type.instantiate()
-            inferred_type_inst = S(inferred_type).instantiate()
-            # We want to check that the inferred inputs are supertypes of the
-            # declared inputs, and that the inferred outputs are subtypes of
-            # the declared outputs. Thus, inferred_type should be a subtype
-            # declared_type.
-            _global_constraints.add(inferred_type_inst, declared_type_inst)
-            phi2 = _global_constraints.equalities_as_substitutions()
-            if not phi2(inferred_type_inst).is_subtype_of(
-                phi2(declared_type_inst)
-            ):
-                message = (
-                    'declared function type {} is not compatible with '
-                    'inferred type {}'
-                )
-                raise TypeError(
-                    message.format(phi2(declared_type), phi2(inferred_type))
-                )
-            effect = phi2(declared_type)
-        else:
-            effect = S(inferred_type)
-=======
         declared_type = S(declared_type)
         declared_type_inst = declared_type.instantiate()
         inferred_type_inst = S(inferred_type).instantiate()
@@ -625,7 +515,6 @@
                 message.format(phi2(declared_type), phi2(inferred_type))
             )
         effect = phi2(declared_type)
->>>>>>> 3dde8e7e
         # we *mutate* the type environment
         env[name] = effect.generalized_wrt(S(env))
         return S, f
@@ -635,30 +524,16 @@
         # special case for subscription words
         if isinstance(child, concat.level1.parse.SubscriptionWordNode):
             S2, (i2, o2) = concat.level1.typecheck.infer(
-<<<<<<< HEAD
-                subs(env), child.children, extensions=extensions
-=======
                 subs(env),
                 child.children,
                 extensions=extensions,
                 is_top_level=False,
                 source_dir=source_dir,
                 initial_stack=output,
->>>>>>> 3dde8e7e
             )
             _global_constraints.add(S2(TypeSequence(output)), TypeSequence(i2))
             # FIXME: Should be generic
             subscriptable_interface = subscriptable_type[
-<<<<<<< HEAD
-                int_type, str_type,
-            ]
-            expected_o2 = TypeSequence(
-                [rest_var, subscriptable_interface, int_type,]
-            )
-            _global_constraints.add(subs(TypeSequence(o2)), expected_o2)
-            subs = _global_constraints.equalities_as_substitutions()(S2(subs))
-            effect = subs(StackEffect(input, [rest_var, str_type]))
-=======
                 int_type, IndividualVariable(),
             ]
 
@@ -686,7 +561,6 @@
             )
             subs = _global_constraints.equalities_as_substitutions()(S2(subs))
             effect = subs(StackEffect(input, [rest_var, getitem_type.output]))
->>>>>>> 3dde8e7e
             return subs, effect
         else:
             raise NotImplementedError(child)
@@ -756,15 +630,10 @@
         # NOTE: This could lead type varibles in the output of a function that
         # are unconstrained. In other words, it would basically become an Any
         # type.
-<<<<<<< HEAD
-        type = IndividualVariable()
-    elif isinstance(typename, (NamedTypeNode, StackEffectTypeNode)):
-=======
         type = concat.level1.typecheck.IndividualVariable()
     elif isinstance(
         typename, (_GenericTypeNode, NamedTypeNode, StackEffectTypeNode)
     ):
->>>>>>> 3dde8e7e
         type, env = typename.to_type(env)
     else:
         raise NotImplementedError(
@@ -827,11 +696,6 @@
 
     @parsy.generate
     def stack_effect_type_parser() -> Generator:
-<<<<<<< HEAD
-        print('parsing stack effect')
-
-=======
->>>>>>> 3dde8e7e
         separator = parsers.token('MINUS').times(2)
 
         stack_effect = parsy.seq(  # type: ignore
@@ -859,11 +723,7 @@
         type = yield parsers['nonparameterized-type']
         yield parsers.token('LSQB')
         type_arguments = yield parsers['type'].sep_by(
-<<<<<<< HEAD
-            parsers.token('COMMA'), 1
-=======
             parsers.token('COMMA'), min=1
->>>>>>> 3dde8e7e
         )
         yield parsers.token('RSQB')
         return _GenericTypeNode(type.location, type, type_arguments)
